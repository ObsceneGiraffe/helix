use std::fmt::Write;

use crate::{
    graphics::{Color, Modifier, Style},
    Document, Editor, Theme, View,
};

pub type GutterFn<'doc> = Box<dyn Fn(usize, bool, &mut String) -> Option<Style> + 'doc>;
pub type Gutter =
    for<'doc> fn(&'doc Editor, &'doc Document, &View, &Theme, bool, usize) -> GutterFn<'doc>;

pub fn diagnostic<'doc>(
    _editor: &'doc Editor,
    doc: &'doc Document,
    _view: &View,
    theme: &Theme,
    _is_focused: bool,
    _width: usize,
) -> GutterFn<'doc> {
    let warning = theme.get("warning");
    let error = theme.get("error");
    let info = theme.get("info");
    let hint = theme.get("hint");
    let diagnostics = doc.diagnostics();

    Box::new(move |line: usize, _selected: bool, out: &mut String| {
        use helix_core::diagnostic::Severity;
        if let Ok(index) = diagnostics.binary_search_by_key(&line, |d| d.line) {
            let diagnostic = &diagnostics[index];
            write!(out, "●").unwrap();
            return Some(match diagnostic.severity {
                Some(Severity::Error) => error,
                Some(Severity::Warning) | None => warning,
                Some(Severity::Info) => info,
                Some(Severity::Hint) => hint,
            });
        }
        None
    })
}

pub fn line_number<'doc>(
    editor: &'doc Editor,
    doc: &'doc Document,
    view: &View,
    theme: &Theme,
    is_focused: bool,
    width: usize,
) -> GutterFn<'doc> {
    let text = doc.text().slice(..);
    let last_line = view.last_line(doc);
    // Whether to draw the line number for the last line of the
    // document or not.  We only draw it if it's not an empty line.
    let draw_last = text.line_to_byte(last_line) < text.len_bytes();

    let linenr = theme.get("ui.linenr");
    let linenr_select: Style = theme.try_get("ui.linenr.selected").unwrap_or(linenr);

    let current_line = doc
        .text()
        .char_to_line(doc.selection(view.id).primary().cursor(text));

<<<<<<< HEAD
    let config = editor.config.line_number;
=======
    let config = config.line_number;
    let mode = doc.mode;
>>>>>>> 7083b98a

    Box::new(move |line: usize, selected: bool, out: &mut String| {
        if line == last_line && !draw_last {
            write!(out, "{:>1$}", '~', width).unwrap();
            Some(linenr)
        } else {
            use crate::{document::Mode, editor::LineNumber};

            let relative = config == LineNumber::Relative
                && mode != Mode::Insert
                && is_focused
                && current_line != line;

            let display_num = if relative {
                abs_diff(current_line, line)
            } else {
                line + 1
            };
            let style = if selected && is_focused {
                linenr_select
            } else {
                linenr
            };
            write!(out, "{:>1$}", display_num, width).unwrap();
            Some(style)
        }
    })
}

#[inline(always)]
const fn abs_diff(a: usize, b: usize) -> usize {
    if a > b {
        a - b
    } else {
        b - a
    }
}

pub fn breakpoints<'doc>(
    editor: &'doc Editor,
    doc: &'doc Document,
    _view: &View,
    theme: &Theme,
    _is_focused: bool,
    _width: usize,
) -> GutterFn<'doc> {
    let warning = theme.get("warning");
    let error = theme.get("error");
    let info = theme.get("info");

    let breakpoints = doc.path().and_then(|path| editor.breakpoints.get(path));

    let breakpoints = match breakpoints {
        Some(breakpoints) => breakpoints,
        None => return Box::new(move |_, _, _| None),
    };

    Box::new(move |line: usize, _selected: bool, out: &mut String| {
        let breakpoint = breakpoints
            .iter()
            .find(|breakpoint| breakpoint.line == line)?;

        let mut style = if breakpoint.condition.is_some() && breakpoint.log_message.is_some() {
            error.add_modifier(Modifier::UNDERLINED)
        } else if breakpoint.condition.is_some() {
            error
        } else if breakpoint.log_message.is_some() {
            info
        } else {
            warning
        };

        if !breakpoint.verified {
            // Faded colors
            style = if let Some(Color::Rgb(r, g, b)) = style.fg {
                style.fg(Color::Rgb(
                    ((r as f32) * 0.4).floor() as u8,
                    ((g as f32) * 0.4).floor() as u8,
                    ((b as f32) * 0.4).floor() as u8,
                ))
            } else {
                style.fg(Color::Gray)
            }
        };

        let sym = if breakpoint.verified { "▲" } else { "⊚" };
        write!(out, "{}", sym).unwrap();
        Some(style)
    })
}

pub fn diagnostics_or_breakpoints<'doc>(
    editor: &'doc Editor,
    doc: &'doc Document,
    view: &View,
    theme: &Theme,
    is_focused: bool,
    width: usize,
) -> GutterFn<'doc> {
    let diagnostics = diagnostic(editor, doc, view, theme, is_focused, width);
    let breakpoints = breakpoints(editor, doc, view, theme, is_focused, width);

    Box::new(move |line, selected, out| {
        breakpoints(line, selected, out).or_else(|| diagnostics(line, selected, out))
    })
}<|MERGE_RESOLUTION|>--- conflicted
+++ resolved
@@ -60,12 +60,8 @@
         .text()
         .char_to_line(doc.selection(view.id).primary().cursor(text));
 
-<<<<<<< HEAD
     let config = editor.config.line_number;
-=======
-    let config = config.line_number;
     let mode = doc.mode;
->>>>>>> 7083b98a
 
     Box::new(move |line: usize, selected: bool, out: &mut String| {
         if line == last_line && !draw_last {
